const std = @import("std");
const assert = std.debug.assert;
const math = std.math;
const mem = std.mem;
const testing = std.testing;

const log = std.log.scoped(.yaml);

const Allocator = mem.Allocator;
const ArenaAllocator = std.heap.ArenaAllocator;

pub const Tokenizer = @import("Tokenizer.zig");
pub const parse = @import("parse.zig");

const Node = parse.Node;
const Tree = parse.Tree;
const ParseError = parse.ParseError;

pub const YamlError = error{
    UnexpectedNodeType,
    OutOfMemory,
} || ParseError || std.fmt.ParseIntError;

pub const ValueType = enum {
    empty,
    int,
    float,
    string,
    list,
    map,
};

pub const List = []Value;
pub const Map = std.StringArrayHashMap(Value);

pub const Value = union(ValueType) {
    empty,
    int: i64,
    float: f64,
    string: []const u8,
    list: List,
    map: Map,

    const StringifyArgs = struct {
        indentation: usize = 0,
        should_inline_first_key: bool = false,
    };

    pub const StringifyError = std.os.WriteError;

    pub fn stringify(self: Value, writer: anytype, args: StringifyArgs) StringifyError!void {
        switch (self) {
            .empty => return,
            .int => |int| return writer.print("{}", .{int}),
            .float => |float| return writer.print("{d}", .{float}),
            .string => |string| return writer.print("{s}", .{string}),
            .list => |list| {
                const len = list.len;
                if (len == 0) return;

                const first = list[0];
                if (first.is_compound()) {
                    for (list) |elem, i| {
                        try writer.writeByteNTimes(' ', args.indentation);
                        try writer.writeAll("- ");
                        try elem.stringify(writer, .{
                            .indentation = args.indentation + 2,
                            .should_inline_first_key = true,
                        });
                        if (i < len - 1) {
                            try writer.writeByte('\n');
                        }
                    }
                    return;
                }

                try writer.writeAll("[ ");
                for (list) |elem, i| {
                    try elem.stringify(writer, args);
                    if (i < len - 1) {
                        try writer.writeAll(", ");
                    }
                }
                try writer.writeAll(" ]");
            },
            .map => |map| {
                const keys = map.keys();
                const len = keys.len;
                if (len == 0) return;

                for (keys) |key, i| {
                    if (!args.should_inline_first_key or i != 0) {
                        try writer.writeByteNTimes(' ', args.indentation);
                    }
                    try writer.print("{s}: ", .{key});

                    const value = map.get(key) orelse unreachable;
                    const should_inline = blk: {
                        if (!value.is_compound()) break :blk true;
                        if (value == .list and value.list.len > 0 and !value.list[0].is_compound()) break :blk true;
                        break :blk false;
                    };

                    if (should_inline) {
                        try value.stringify(writer, args);
                    } else {
                        try writer.writeByte('\n');
                        try value.stringify(writer, .{
                            .indentation = args.indentation + 4,
                        });
                    }

                    if (i < len - 1) {
                        try writer.writeByte('\n');
                    }
                }
            },
        }
    }

    fn is_compound(self: Value) bool {
        return switch (self) {
            .list, .map => true,
            else => false,
        };
    }

    fn fromNode(arena: *Allocator, tree: *const Tree, node: *const Node, type_hint: ?ValueType) YamlError!Value {
        if (node.cast(Node.Doc)) |doc| {
            const inner = doc.value orelse {
                // empty doc
                return Value{ .empty = .{} };
            };
            return Value.fromNode(arena, tree, inner, null);
        } else if (node.cast(Node.Map)) |map| {
            var out_map = std.StringArrayHashMap(Value).init(arena);
            try out_map.ensureUnusedCapacity(map.values.items.len);

            for (map.values.items) |entry| {
                const key_tok = tree.tokens[entry.key];
                const key = try arena.dupe(u8, tree.source[key_tok.start..key_tok.end]);
                const value = try Value.fromNode(arena, tree, entry.value, null);

                out_map.putAssumeCapacityNoClobber(key, value);
            }

            return Value{ .map = out_map };
        } else if (node.cast(Node.List)) |list| {
            var out_list = std.ArrayList(Value).init(arena);
            try out_list.ensureUnusedCapacity(list.values.items.len);

            if (list.values.items.len > 0) {
                const hint = if (list.values.items[0].cast(Node.Value)) |value| hint: {
                    const elem = list.values.items[0];
                    const start = tree.tokens[value.start.?];
                    const end = tree.tokens[value.end.?];
                    const raw = tree.source[start.start..end.end];
                    _ = std.fmt.parseInt(i64, raw, 10) catch {
                        _ = std.fmt.parseFloat(f64, raw) catch {
                            break :hint ValueType.string;
                        };
                        break :hint ValueType.float;
                    };
                    break :hint ValueType.int;
                } else null;

                for (list.values.items) |elem| {
                    const value = try Value.fromNode(arena, tree, elem, hint);
                    out_list.appendAssumeCapacity(value);
                }
            }

            return Value{ .list = out_list.toOwnedSlice() };
        } else if (node.cast(Node.Value)) |value| {
            const start = tree.tokens[value.start.?];
            const end = tree.tokens[value.end.?];
            const raw = tree.source[start.start..end.end];

            if (type_hint) |hint| {
                return switch (hint) {
                    .int => Value{ .int = try std.fmt.parseInt(i64, raw, 10) },
                    .float => Value{ .float = try std.fmt.parseFloat(f64, raw) },
                    .string => switch (value.escape_mode) {
                        .None => Value{ .string = try arena.dupe(u8, raw) },
                        .DoubleQuote => Value{ .string = value.string_value.items },
                        .SingleQuote => Value{ .string = value.string_value.items },
                    },
                    else => unreachable,
                };
            }

            try_int: {
                // TODO infer base for int
                const int = std.fmt.parseInt(i64, raw, 10) catch break :try_int;
                return Value{ .int = int };
            }
            try_float: {
                const float = std.fmt.parseFloat(f64, raw) catch break :try_float;
                return Value{ .float = float };
            }
            return Value{ .string = try arena.dupe(u8, raw) };
        } else {
            log.err("Unexpected node type: {}", .{node.tag});
            return error.UnexpectedNodeType;
        }
    }
};

pub const Yaml = struct {
    arena: ArenaAllocator,
    tree: ?Tree = null,
    docs: std.ArrayList(Value),

    pub fn deinit(self: *Yaml) void {
        self.arena.deinit();
    }

    pub fn stringify(self: Yaml, writer: anytype) !void {
        for (self.docs.items) |doc| {
            // if (doc.directive) |directive| {
            //     try writer.print("--- !{s}\n", .{directive});
            // }
            try doc.stringify(writer, .{});
            // if (doc.directive != null) {
            //     try writer.writeAll("...\n");
            // }
        }
    }

    pub fn load(allocator: *Allocator, source: []const u8) !Yaml {
        var arena = ArenaAllocator.init(allocator);

        var tree = Tree.init(&arena.allocator);
        try tree.parse(source);

        var docs = std.ArrayList(Value).init(&arena.allocator);
        try docs.ensureUnusedCapacity(tree.docs.items.len);

        for (tree.docs.items) |node| {
            const value = try Value.fromNode(&arena.allocator, &tree, node, null);
            docs.appendAssumeCapacity(value);
        }

        return Yaml{
            .arena = arena,
            .tree = tree,
            .docs = docs,
        };
    }

    pub const Error = error{
        Unimplemented,
        TypeMismatch,
        StructFieldMissing,
        ArraySizeMismatch,
        Overflow,
        OutOfMemory,
    };

    pub fn parse(self: *Yaml, comptime T: type) Error!T {
        if (self.docs.items.len == 0) {
            if (@typeInfo(T) == .Void) return {};
            return error.TypeMismatch;
        }

        if (self.docs.items.len == 1) {
            return self.parseValue(T, self.docs.items[0]);
        }

        switch (@typeInfo(T)) {
            .Array => |info| {
                var parsed: T = undefined;
                for (self.docs.items) |doc, i| {
                    parsed[i] = try self.parseValue(info.child, doc);
                }
                return parsed;
            },
            .Pointer => |info| {
                switch (info.size) {
                    .Slice => {
                        var parsed = try self.arena.allocator.alloc(info.child, self.docs.items.len);
                        for (self.docs.items) |doc, i| {
                            parsed[i] = try self.parseValue(info.child, doc);
                        }
                        return parsed;
                    },
                    else => return error.TypeMismatch,
                }
            },
            .Union => return error.Unimplemented,
            else => return error.TypeMismatch,
        }
    }

    fn parseValue(self: *Yaml, comptime T: type, value: Value) Error!T {
        return switch (@typeInfo(T)) {
            .Int => try math.cast(T, value.int),
            .Float => math.lossyCast(T, value.float),
            .Struct => self.parseStruct(T, value.map),
            .Array => self.parseArray(T, value.list),
            .Pointer => self.parsePointer(T, value),
            .Void => return error.TypeMismatch,
            .Optional => unreachable,
            else => return error.Unimplemented,
        };
    }

    fn parseOptional(self: *Yaml, comptime T: type, value: ?Value) Error!T {
        const unwrapped = value orelse return null;
        const opt_info = @typeInfo(T).Optional;
        return @as(T, try self.parseValue(opt_info.child, unwrapped));
    }

    fn parseStruct(self: *Yaml, comptime T: type, map: Map) Error!T {
        const struct_info = @typeInfo(T).Struct;
        var parsed: T = undefined;

        inline for (struct_info.fields) |field| {
            const value: ?Value = map.get(field.name) orelse blk: {
                const field_name = try mem.replaceOwned(u8, &self.arena.allocator, field.name, "_", "-");
                break :blk map.get(field_name);
            };

            if (@typeInfo(field.field_type) == .Optional) {
                @field(parsed, field.name) = try self.parseOptional(field.field_type, value);
                continue;
            }

            @field(parsed, field.name) = try self.parseValue(
                field.field_type,
                value orelse return error.StructFieldMissing,
            );
        }

        return parsed;
    }

    fn parsePointer(self: *Yaml, comptime T: type, value: Value) Error!T {
        const ptr_info = @typeInfo(T).Pointer;
        const arena = &self.arena.allocator;

        switch (ptr_info.size) {
            .Slice => {
                const child_info = @typeInfo(ptr_info.child);
                if (child_info == .Int and child_info.Int.bits == 8) {
                    return value.string;
                }

                var parsed = try arena.alloc(ptr_info.child, value.list.len);
                for (value.list) |elem, i| {
                    parsed[i] = try self.parseValue(ptr_info.child, elem);
                }
                return parsed;
            },
            else => return error.Unimplemented,
        }
    }

    fn parseArray(self: *Yaml, comptime T: type, list: List) Error!T {
        const array_info = @typeInfo(T).Array;
        if (array_info.len != list.len) return error.ArraySizeMismatch;

        var parsed: T = undefined;
        for (list) |elem, i| {
            parsed[i] = try self.parseValue(array_info.child, elem);
        }

        return parsed;
    }
};

test {
    testing.refAllDecls(@This());
}

test "simple list" {
    const source =
        \\- a
        \\- b
        \\- c
    ;

    var yaml = try Yaml.load(testing.allocator, source);
    defer yaml.deinit();

    try testing.expectEqual(yaml.docs.items.len, 1);

    const list = yaml.docs.items[0].list;
    try testing.expectEqual(list.len, 3);

    try testing.expect(mem.eql(u8, list[0].string, "a"));
    try testing.expect(mem.eql(u8, list[1].string, "b"));
    try testing.expect(mem.eql(u8, list[2].string, "c"));
}

test "simple list typed as array of strings" {
    const source =
        \\- a
        \\- b
        \\- c
    ;

    var yaml = try Yaml.load(testing.allocator, source);
    defer yaml.deinit();

    try testing.expectEqual(yaml.docs.items.len, 1);

    const arr = try yaml.parse([3][]const u8);
    try testing.expectEqual(arr.len, 3);
    try testing.expect(mem.eql(u8, arr[0], "a"));
    try testing.expect(mem.eql(u8, arr[1], "b"));
    try testing.expect(mem.eql(u8, arr[2], "c"));
}

test "simple list typed as array of ints" {
    const source =
        \\- 0
        \\- 1
        \\- 2
    ;

    var yaml = try Yaml.load(testing.allocator, source);
    defer yaml.deinit();

    try testing.expectEqual(yaml.docs.items.len, 1);

    const arr = try yaml.parse([3]u8);
    try testing.expectEqual(arr.len, 3);
    try testing.expectEqual(arr[0], 0);
    try testing.expectEqual(arr[1], 1);
    try testing.expectEqual(arr[2], 2);
}

test "list of mixed sign integer" {
    const source =
        \\- 0
        \\- -1
        \\- 2
    ;

    var yaml = try Yaml.load(testing.allocator, source);
    defer yaml.deinit();

    try testing.expectEqual(yaml.docs.items.len, 1);

    const arr = try yaml.parse([3]i8);
    try testing.expectEqual(arr.len, 3);
    try testing.expectEqual(arr[0], 0);
    try testing.expectEqual(arr[1], -1);
    try testing.expectEqual(arr[2], 2);
}

test "simple map untyped" {
    const source =
        \\a: 0
    ;

    var yaml = try Yaml.load(testing.allocator, source);
    defer yaml.deinit();

    try testing.expectEqual(yaml.docs.items.len, 1);

    const map = yaml.docs.items[0].map;
    try testing.expect(map.contains("a"));
    try testing.expectEqual(map.get("a").?.int, 0);
}

test "simple map typed" {
    const source =
        \\a: 0
        \\b: hello there
        \\c: 'wait, what?'
    ;

    var yaml = try Yaml.load(testing.allocator, source);
    defer yaml.deinit();

    const simple = try yaml.parse(struct { a: usize, b: []const u8, c: []const u8 });
    try testing.expectEqual(simple.a, 0);
    try testing.expect(mem.eql(u8, simple.b, "hello there"));
    try testing.expect(mem.eql(u8, simple.c, "wait, what?"));
}

test "typed nested structs" {
    const source =
        \\a:
        \\  b: hello there
        \\  c: 'wait, what?'
    ;

    var yaml = try Yaml.load(testing.allocator, source);
    defer yaml.deinit();

    const simple = try yaml.parse(struct {
        a: struct {
            b: []const u8,
            c: []const u8,
        },
    });
    try testing.expect(mem.eql(u8, simple.a.b, "hello there"));
    try testing.expect(mem.eql(u8, simple.a.c, "wait, what?"));
}

<<<<<<< HEAD
test "single quoted string" {
    const source =
        \\- 'hello'
        \\- 'here''s an escaped quote'
        \\- 'newlines and tabs\nare not\tsupported'
    ;

    var yaml = try Yaml.load(testing.allocator, source);
    defer yaml.deinit();

    const arr = try yaml.parse([3][]const u8);
    try testing.expectEqual(arr.len, 3);
    try testing.expect(mem.eql(u8, arr[0], "hello"));
    try testing.expect(mem.eql(u8, arr[1], "here's an escaped quote"));
    try testing.expect(mem.eql(u8, arr[2], "newlines and tabs\\nare not\\tsupported"));
}

test "double quoted string" {
    const source =
        \\- "hello"
        \\- "\"here\" are some escaped quotes"
        \\- "newlines and tabs\nare\tsupported"
    ;

    var yaml = try Yaml.load(testing.allocator, source);
    defer yaml.deinit();

    const arr = try yaml.parse([3][]const u8);
    try testing.expectEqual(arr.len, 3);
    try testing.expect(mem.eql(u8, arr[0], "hello"));
    try testing.expect(mem.eql(u8, arr[1],
        \\"here" are some escaped quotes
    ));
    try testing.expect(mem.eql(u8, arr[2],
        \\newlines and tabs
        \\are	supported
    ));
}

test "multidoc typed not supported yet" {
=======
test "multidoc typed as a slice of structs" {
>>>>>>> ec851d8b
    const source =
        \\---
        \\a: 0
        \\---
        \\a: 1
        \\...
    ;

    var yaml = try Yaml.load(testing.allocator, source);
    defer yaml.deinit();

    {
        const result = try yaml.parse([2]struct { a: usize });
        try testing.expectEqual(result.len, 2);
        try testing.expectEqual(result[0].a, 0);
        try testing.expectEqual(result[1].a, 1);
    }

    {
        const result = try yaml.parse([]struct { a: usize });
        try testing.expectEqual(result.len, 2);
        try testing.expectEqual(result[0].a, 0);
        try testing.expectEqual(result[1].a, 1);
    }
}

test "multidoc typed as a struct is an error" {
    const source =
        \\---
        \\a: 0
        \\---
        \\b: 1
        \\...
    ;

    var yaml = try Yaml.load(testing.allocator, source);
    defer yaml.deinit();

    try testing.expectError(Yaml.Error.TypeMismatch, yaml.parse(struct { a: usize }));
    try testing.expectError(Yaml.Error.TypeMismatch, yaml.parse(struct { b: usize }));
    try testing.expectError(Yaml.Error.TypeMismatch, yaml.parse(struct { a: usize, b: usize }));
}

test "multidoc typed as a slice of structs with optionals" {
    const source =
        \\---
        \\a: 0
        \\c: 1.0
        \\---
        \\a: 1
        \\b: different field
        \\...
    ;

    var yaml = try Yaml.load(testing.allocator, source);
    defer yaml.deinit();

    const result = try yaml.parse([]struct { a: usize, b: ?[]const u8, c: ?f16 });
    try testing.expectEqual(result.len, 2);

    try testing.expectEqual(result[0].a, 0);
    try testing.expect(result[0].b == null);
    try testing.expect(result[0].c != null);
    try testing.expectEqual(result[0].c.?, 1.0);

    try testing.expectEqual(result[1].a, 1);
    try testing.expect(result[1].b != null);
    try testing.expect(mem.eql(u8, result[1].b.?, "different field"));
    try testing.expect(result[1].c == null);
}

test "empty yaml can be represented as void" {
    const source = "";
    var yaml = try Yaml.load(testing.allocator, source);
    defer yaml.deinit();
    const result = try yaml.parse(void);
    try testing.expect(@TypeOf(result) == void);
}

test "nonempty yaml cannot be represented as void" {
    const source =
        \\a: b
    ;

    var yaml = try Yaml.load(testing.allocator, source);
    defer yaml.deinit();

    try testing.expectError(Yaml.Error.TypeMismatch, yaml.parse(void));
}

test "typed array size mismatch" {
    const source =
        \\- 0
        \\- 0
    ;

    var yaml = try Yaml.load(testing.allocator, source);
    defer yaml.deinit();

    try testing.expectError(Yaml.Error.ArraySizeMismatch, yaml.parse([1]usize));
    try testing.expectError(Yaml.Error.ArraySizeMismatch, yaml.parse([5]usize));
}

test "typed struct missing field" {
    const source =
        \\bar: 10
    ;

    var yaml = try Yaml.load(testing.allocator, source);
    defer yaml.deinit();

    try testing.expectError(Yaml.Error.StructFieldMissing, yaml.parse(struct { foo: usize }));
    try testing.expectError(Yaml.Error.StructFieldMissing, yaml.parse(struct { foobar: usize }));
}<|MERGE_RESOLUTION|>--- conflicted
+++ resolved
@@ -501,7 +501,6 @@
     try testing.expect(mem.eql(u8, simple.a.c, "wait, what?"));
 }
 
-<<<<<<< HEAD
 test "single quoted string" {
     const source =
         \\- 'hello'
@@ -541,10 +540,7 @@
     ));
 }
 
-test "multidoc typed not supported yet" {
-=======
 test "multidoc typed as a slice of structs" {
->>>>>>> ec851d8b
     const source =
         \\---
         \\a: 0
